<<<<<<< HEAD
static const String __g3dSvnRevision = "7016";
=======
static const String __g3dSvnRevision = "7023";
>>>>>>> 3449c2ef
<|MERGE_RESOLUTION|>--- conflicted
+++ resolved
@@ -1,5 +1 @@
-<<<<<<< HEAD
-static const String __g3dSvnRevision = "7016";
-=======
-static const String __g3dSvnRevision = "7023";
->>>>>>> 3449c2ef
+static const String __g3dSvnRevision = "7023";